package com.codahale.metrics.servlets;

import java.io.IOException;
import java.io.OutputStream;
import java.util.Locale;
import java.util.concurrent.TimeUnit;

import javax.servlet.ServletConfig;
import javax.servlet.ServletContext;
import javax.servlet.ServletContextEvent;
import javax.servlet.ServletContextListener;
import javax.servlet.ServletException;
import javax.servlet.http.HttpServlet;
import javax.servlet.http.HttpServletRequest;
import javax.servlet.http.HttpServletResponse;

import com.codahale.metrics.MetricFilter;
import com.codahale.metrics.MetricRegistry;
import com.codahale.metrics.json.MetricsModule;
import com.fasterxml.jackson.databind.ObjectMapper;
import com.fasterxml.jackson.databind.ObjectWriter;
import com.fasterxml.jackson.databind.util.JSONPObject;

/**
 * A servlet which returns the metrics in a given registry as an {@code application/json} response.
 */
public class MetricsServlet extends HttpServlet {
    /**
     * An abstract {@link ServletContextListener} which allows you to programmatically inject the
     * {@link MetricRegistry}, rate and duration units, and allowed origin for
     * {@link MetricsServlet}.
     */
    public static abstract class ContextListener implements ServletContextListener {
        /**
         * @return the {@link MetricRegistry} to inject into the servlet context.
         */
        protected abstract MetricRegistry getMetricRegistry();

        /**
         * @return the {@link TimeUnit} to which rates should be converted, or {@code null} if the
         * default should be used.
         */
        protected TimeUnit getRateUnit() {
            // use the default
            return null;
        }

        /**
         * @return the {@link TimeUnit} to which durations should be converted, or {@code null} if
         * the default should be used.
         */
        protected TimeUnit getDurationUnit() {
            // use the default
            return null;
        }

        /**
         * @return the {@code Access-Control-Allow-Origin} header value, if any.
         */
        protected String getAllowedOrigin() {
            // use the default
            return null;
        }

        /**
<<<<<<< HEAD
         * @return the {@link MetricFilter} that shall be used to filter metrics, or {@link MetricFilter#ALL} if
=======
         * Returns the name of the parameter used to specify the jsonp callback, if any.
         */
        protected String getJsonpCallbackParameter() {
            return null;
        }

        /**
         * Returns the {@link MetricFilter} that shall be used to filter metrics, or {@link MetricFilter#ALL} if
>>>>>>> d814f12c
         * the default should be used.
         */
        protected MetricFilter getMetricFilter() {
            // use the default
            return MetricFilter.ALL;
        }

        @Override
        public void contextInitialized(ServletContextEvent event) {
            final ServletContext context = event.getServletContext();
            context.setAttribute(METRICS_REGISTRY, getMetricRegistry());
            context.setAttribute(METRIC_FILTER, getMetricFilter());
<<<<<<< HEAD
            if (getDurationUnit() != null) {
                context.setInitParameter(MetricsServlet.DURATION_UNIT, getDurationUnit().toString());
            }
            if (getRateUnit() != null) {
                context.setInitParameter(MetricsServlet.RATE_UNIT, getRateUnit().toString());
            }
            if (getAllowedOrigin() != null) {
                context.setInitParameter(MetricsServlet.ALLOWED_ORIGIN, getAllowedOrigin());
            }
=======
            context.setAttribute(CALLBACK_PARAM, getJsonpCallbackParameter());
>>>>>>> d814f12c
        }

        @Override
        public void contextDestroyed(ServletContextEvent event) {
            // no-op
        }
    }

    public static final String RATE_UNIT = MetricsServlet.class.getCanonicalName() + ".rateUnit";
    public static final String DURATION_UNIT = MetricsServlet.class.getCanonicalName() + ".durationUnit";
    public static final String SHOW_SAMPLES = MetricsServlet.class.getCanonicalName() + ".showSamples";
    public static final String METRICS_REGISTRY = MetricsServlet.class.getCanonicalName() + ".registry";
    public static final String ALLOWED_ORIGIN = MetricsServlet.class.getCanonicalName() + ".allowedOrigin";
    public static final String METRIC_FILTER = MetricsServlet.class.getCanonicalName() + ".metricFilter";
	public static final String CALLBACK_PARAM = MetricsServlet.class
			.getCanonicalName() + ".jsonpCallback";

    private static final long serialVersionUID = 1049773947734939602L;
    private static final String CONTENT_TYPE = "application/json";

    private String allowedOrigin;
	private String jsonpParamName;
    private transient MetricRegistry registry;
    private transient ObjectMapper mapper;

    public MetricsServlet() {
    }

    public MetricsServlet(MetricRegistry registry) {
        this.registry = registry;
    }

    @Override
    public void init(ServletConfig config) throws ServletException {
        super.init(config);

        final ServletContext context = config.getServletContext();
        if (null == registry) {
            final Object registryAttr = context.getAttribute(METRICS_REGISTRY);
            if (registryAttr instanceof MetricRegistry) {
                this.registry = (MetricRegistry) registryAttr;
            } else {
                throw new ServletException("Couldn't find a MetricRegistry instance.");
            }
        }

        final TimeUnit rateUnit = parseTimeUnit(context.getInitParameter(RATE_UNIT),
                                                TimeUnit.SECONDS);
        final TimeUnit durationUnit = parseTimeUnit(context.getInitParameter(DURATION_UNIT),
                                                    TimeUnit.SECONDS);
        final boolean showSamples = Boolean.parseBoolean(context.getInitParameter(SHOW_SAMPLES));
        MetricFilter filter = (MetricFilter) context.getAttribute(METRIC_FILTER);
        if (filter == null) {
          filter = MetricFilter.ALL;
        }
        this.mapper = new ObjectMapper().registerModule(new MetricsModule(rateUnit,
                                                                          durationUnit,
                                                                          showSamples,
                                                                          filter));

<<<<<<< HEAD
        this.allowedOrigin = context.getInitParameter(ALLOWED_ORIGIN);
=======
        this.allowedOrigin = config.getInitParameter(ALLOWED_ORIGIN);
		this.jsonpParamName = config.getInitParameter(CALLBACK_PARAM);
>>>>>>> d814f12c
    }

    @Override
    protected void doGet(HttpServletRequest req,
                         HttpServletResponse resp) throws ServletException, IOException {
        resp.setContentType(CONTENT_TYPE);
        if (allowedOrigin != null) {
            resp.setHeader("Access-Control-Allow-Origin", allowedOrigin);
        }
        resp.setHeader("Cache-Control", "must-revalidate,no-cache,no-store");
        resp.setStatus(HttpServletResponse.SC_OK);
        
        final OutputStream output = resp.getOutputStream();
        try {
        	if(jsonpParamName != null && req.getParameter(jsonpParamName) != null){
                getWriter(req).writeValue(output, new JSONPObject(req.getParameter(jsonpParamName),registry));
            }else{
            	getWriter(req).writeValue(output, registry);
            }
        } finally {
            output.close();
        }
   }

    private ObjectWriter getWriter(HttpServletRequest request) {
        final boolean prettyPrint = Boolean.parseBoolean(request.getParameter("pretty"));
        if (prettyPrint) {
            return mapper.writerWithDefaultPrettyPrinter();
        }
        return mapper.writer();
    }

    private TimeUnit parseTimeUnit(String value, TimeUnit defaultValue) {
        try {
            return TimeUnit.valueOf(String.valueOf(value).toUpperCase(Locale.US));
        } catch (IllegalArgumentException e) {
            return defaultValue;
        }
    }
}<|MERGE_RESOLUTION|>--- conflicted
+++ resolved
@@ -63,9 +63,6 @@
         }
 
         /**
-<<<<<<< HEAD
-         * @return the {@link MetricFilter} that shall be used to filter metrics, or {@link MetricFilter#ALL} if
-=======
          * Returns the name of the parameter used to specify the jsonp callback, if any.
          */
         protected String getJsonpCallbackParameter() {
@@ -74,7 +71,6 @@
 
         /**
          * Returns the {@link MetricFilter} that shall be used to filter metrics, or {@link MetricFilter#ALL} if
->>>>>>> d814f12c
          * the default should be used.
          */
         protected MetricFilter getMetricFilter() {
@@ -87,7 +83,6 @@
             final ServletContext context = event.getServletContext();
             context.setAttribute(METRICS_REGISTRY, getMetricRegistry());
             context.setAttribute(METRIC_FILTER, getMetricFilter());
-<<<<<<< HEAD
             if (getDurationUnit() != null) {
                 context.setInitParameter(MetricsServlet.DURATION_UNIT, getDurationUnit().toString());
             }
@@ -97,9 +92,9 @@
             if (getAllowedOrigin() != null) {
                 context.setInitParameter(MetricsServlet.ALLOWED_ORIGIN, getAllowedOrigin());
             }
-=======
-            context.setAttribute(CALLBACK_PARAM, getJsonpCallbackParameter());
->>>>>>> d814f12c
+            if (getJsonpCallbackParameter() != null) {
+                context.setAttribute(CALLBACK_PARAM, getJsonpCallbackParameter());
+            }
         }
 
         @Override
@@ -114,14 +109,13 @@
     public static final String METRICS_REGISTRY = MetricsServlet.class.getCanonicalName() + ".registry";
     public static final String ALLOWED_ORIGIN = MetricsServlet.class.getCanonicalName() + ".allowedOrigin";
     public static final String METRIC_FILTER = MetricsServlet.class.getCanonicalName() + ".metricFilter";
-	public static final String CALLBACK_PARAM = MetricsServlet.class
-			.getCanonicalName() + ".jsonpCallback";
+    public static final String CALLBACK_PARAM = MetricsServlet.class.getCanonicalName() + ".jsonpCallback";
 
     private static final long serialVersionUID = 1049773947734939602L;
     private static final String CONTENT_TYPE = "application/json";
 
     private String allowedOrigin;
-	private String jsonpParamName;
+    private String jsonpParamName;
     private transient MetricRegistry registry;
     private transient ObjectMapper mapper;
 
@@ -160,12 +154,8 @@
                                                                           showSamples,
                                                                           filter));
 
-<<<<<<< HEAD
         this.allowedOrigin = context.getInitParameter(ALLOWED_ORIGIN);
-=======
-        this.allowedOrigin = config.getInitParameter(ALLOWED_ORIGIN);
-		this.jsonpParamName = config.getInitParameter(CALLBACK_PARAM);
->>>>>>> d814f12c
+        this.jsonpParamName = context.getInitParameter(CALLBACK_PARAM);
     }
 
     @Override
@@ -180,15 +170,15 @@
         
         final OutputStream output = resp.getOutputStream();
         try {
-        	if(jsonpParamName != null && req.getParameter(jsonpParamName) != null){
-                getWriter(req).writeValue(output, new JSONPObject(req.getParameter(jsonpParamName),registry));
-            }else{
-            	getWriter(req).writeValue(output, registry);
+            if (jsonpParamName != null && req.getParameter(jsonpParamName) != null) {
+                getWriter(req).writeValue(output, new JSONPObject(req.getParameter(jsonpParamName), registry));
+            } else {
+                getWriter(req).writeValue(output, registry);
             }
         } finally {
             output.close();
         }
-   }
+    }
 
     private ObjectWriter getWriter(HttpServletRequest request) {
         final boolean prettyPrint = Boolean.parseBoolean(request.getParameter("pretty"));
